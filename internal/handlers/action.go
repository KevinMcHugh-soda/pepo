--- conflicted
+++ resolved
@@ -88,15 +88,9 @@
 			newTheme := strings.TrimSpace(r.FormValue("new_theme"))
 			if newTheme != "" {
 				themeID := xid.New().String()
-<<<<<<< HEAD
-				_, err := h.queries.CreateTheme(ctx, db.CreateThemeParams{
+				if _, err := h.queries.CreateTheme(ctx, db.CreateThemeParams{
 					ID:       themeID,
 					PersonID: req.PersonID,
-=======
-				if _, err := h.queries.CreateTheme(ctx, db.CreateThemeParams{
-					XidStr:   themeID,
-					XidStr_2: req.PersonID,
->>>>>>> 9645d39d
 					Text:     newTheme,
 				}); err != nil {
 					log.Printf("Error creating theme: %v", err)
@@ -310,15 +304,9 @@
 			newTheme := strings.TrimSpace(r.FormValue("new_theme"))
 			if newTheme != "" {
 				themeID := xid.New().String()
-<<<<<<< HEAD
-				_, err := h.queries.CreateTheme(ctx, db.CreateThemeParams{
+				if _, err := h.queries.CreateTheme(ctx, db.CreateThemeParams{
 					ID:       themeID,
 					PersonID: req.PersonID,
-=======
-				if _, err := h.queries.CreateTheme(ctx, db.CreateThemeParams{
-					XidStr:   themeID,
-					XidStr_2: req.PersonID,
->>>>>>> 9645d39d
 					Text:     newTheme,
 				}); err != nil {
 					log.Printf("Error creating theme: %v", err)
